--- conflicted
+++ resolved
@@ -22,14 +22,11 @@
 llama-index = "^0.9.40"
 litellm = "1.35.6"
 jinja2 = "^3.1.4"
-<<<<<<< HEAD
 pinecone-client = "^4.1.0"
-=======
 marvin = "^2.3.4"
 pydantic = "2.6.3"
 pydantic-settings = "2.2.1"
 pydantic_core = "2.16.3"
->>>>>>> 3f4c9e27
 
 [tool.poetry.group.dev.dependencies]
 ipykernel = "^6.27.0"
