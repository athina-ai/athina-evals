--- conflicted
+++ resolved
@@ -13,13 +13,10 @@
 colorlog = "^6.7.0"
 pyyaml = "^6.0.1"
 pandas = "^2.1.4"
-<<<<<<< HEAD
 ragas = "^0.0.22"
 langchain = "^0.0.352"
 datasets = "^2.16.0"
-=======
 python-dotenv = "^1.0.0"
->>>>>>> f6c1c1e5
 requests = "^2.31.0"
 
 
