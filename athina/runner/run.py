from typing import List, TypedDict, Optional
from athina.helpers.athina_logging_helper import AthinaLoggingHelper
from athina.evals.llm.llm_evaluator import LlmEvaluator
from athina.evals.base_evaluator import BaseEvaluator
from athina.interfaces.result import EvalResult, BatchRunResult
from athina.interfaces.data import DataPoint
from athina.interfaces.athina import AthinaExperiment
from athina.services.athina_api_service import AthinaApiService
import pandas as pd
import json
import hashlib


class DataPointWithEvalResults(TypedDict):
    """A data point with its evaluation results."""

    data_point: DataPoint
    eval_results: List[EvalResult]


class LlmEvaluatorDescription(TypedDict):
    """A description of an LLM evaluator."""

    name: str
    display_name: str


class LlmBatchEvalResult(TypedDict):
    """Result of running a batch of LLM evaluations."""

    results: List[EvalResult]
    total_runtime: float
    passed_evals: int
    failed_evals: int
    total_evals: int
    total_datapoints: int


class EvalRunner:
    @staticmethod
    def eval_results_link(eval_request_id: str):
        return f"https://app.athina.ai/develop/request/{eval_request_id}"

    @staticmethod
    def flatten_eval_results(batch_eval_results) -> List:
        # Flatten the list of lists into a single list of evaluation results
        flattened_results = [
            item for sublist in batch_eval_results for item in (sublist if sublist is not None else [None])
        ]
        return flattened_results
    
    @staticmethod
    def _create_eval_request(eval_suite_name: str, data) -> Optional[str]:
        try:
            eval_request_id = AthinaLoggingHelper.create_eval_request(
                eval_name=eval_suite_name,
                request_data={"data": data},
                request_type="suite",
            )
            return eval_request_id
        except Exception as e:
            return None
    
    @staticmethod
    def _log_experiment(experiment, eval_request_id: Optional[str]):
        try:
            if experiment is not None and eval_request_id is not None:
                AthinaLoggingHelper.log_experiment(
                    eval_request_id=eval_request_id,
                    experiment=experiment,
                )
        except Exception as e:
            pass

    @staticmethod
    def _log_evaluation_results(eval_results: List[Optional[EvalResult]], eval_request_id: Optional[str]):
        if eval_request_id:
                try:
                    AthinaLoggingHelper.log_eval_results(
                        eval_request_id=eval_request_id,
                        eval_results=eval_results,
                    )
                except Exception as e:
                    pass

    @staticmethod
    def to_df(batch_eval_results):
        # Initialize a dictionary to hold the aggregated data
        aggregated_data = {}

        flattened_results = EvalRunner.flatten_eval_results(
            batch_eval_results=batch_eval_results
        )
        # Process each evaluation result
        for eval_result in flattened_results:
            if eval_result is not None:
                # Serialize and hash the datapoint dictionary to create a unique identifier
                datapoint_hash = hashlib.md5(
                    json.dumps(eval_result["data"], sort_keys=True).encode()
                ).hexdigest()

                # Initialize the datapoint in the aggregated data if not already present
                if datapoint_hash not in aggregated_data:
                    aggregated_data[datapoint_hash] = eval_result["data"]  # Include datapoint details

                # Update the aggregated data with metrics from this evaluation
                for metric in eval_result["metrics"]:
                    metric_name = metric["id"]
                    metric_value = metric["value"]
                    aggregated_data[datapoint_hash][eval_result["display_name"] + " " + metric_name] = metric_value

        # Convert the aggregated data into a DataFrame
        df = pd.DataFrame(list(aggregated_data.values()))

        return df


    @staticmethod
    def run_suite(
        evals: List[BaseEvaluator],
        data: List[DataPoint],
        experiment: Optional[AthinaExperiment] = None,
        max_parallel_evals: int = 1,
    ) -> List[LlmBatchEvalResult]:
        """
        Run a suite of LLM evaluations against a dataset.

        Args:
            evals: A list of LlmEvaluator objects.
            data: A list of data points.

        Returns:
            A list of LlmBatchEvalResult objects.
        """
        eval_suite_name = "llm_eval_suite" + "_" + ",".join(eval.name for eval in evals)
<<<<<<< HEAD
=======
        eval_request_id = AthinaLoggingHelper.create_eval_request(
            eval_name=eval_suite_name,
            request_data={"data": data},
            request_type="suite",
        )
        # Log experiment
        if experiment is not None:
            AthinaLoggingHelper.log_experiment(
                eval_request_id=eval_request_id,
                experiment=experiment,
            )

>>>>>>> 164df680
        AthinaApiService.log_usage(eval_name=eval_suite_name, run_type="suite")
        # Create eval request
        eval_request_id = EvalRunner._create_eval_request(eval_suite_name=eval_suite_name, data=data)
        EvalRunner._log_experiment(eval_request_id=eval_request_id, experiment=experiment)

        batch_results = []
        for eval in evals:
            # Run the evaluations
            if max_parallel_evals > 1:
                eval_results = eval._run_batch_generator_async(data, max_parallel_evals)
            else:
                eval_results = list(eval._run_batch_generator(data))

            EvalRunner._log_evaluation_results(eval_request_id=eval_request_id, eval_results=eval_results)
            batch_results.append(eval_results)

        print(
            f"You can view the evaluation results at {EvalRunner.eval_results_link(eval_request_id)}"
        )
        return EvalRunner.to_df(batch_results)<|MERGE_RESOLUTION|>--- conflicted
+++ resolved
@@ -133,21 +133,6 @@
             A list of LlmBatchEvalResult objects.
         """
         eval_suite_name = "llm_eval_suite" + "_" + ",".join(eval.name for eval in evals)
-<<<<<<< HEAD
-=======
-        eval_request_id = AthinaLoggingHelper.create_eval_request(
-            eval_name=eval_suite_name,
-            request_data={"data": data},
-            request_type="suite",
-        )
-        # Log experiment
-        if experiment is not None:
-            AthinaLoggingHelper.log_experiment(
-                eval_request_id=eval_request_id,
-                experiment=experiment,
-            )
-
->>>>>>> 164df680
         AthinaApiService.log_usage(eval_name=eval_suite_name, run_type="suite")
         # Create eval request
         eval_request_id = EvalRunner._create_eval_request(eval_suite_name=eval_suite_name, data=data)
