--- conflicted
+++ resolved
@@ -104,11 +104,7 @@
     "GroundedEvaluator",
     "AnswerSimilarity",
     "ContextSimilarity",
-<<<<<<< HEAD
     "ConversationResolution",
     "ConversationCoherence",
-=======
     "GibberishText",
-    "ConversationResolution",
->>>>>>> ef2b5baf
 ]