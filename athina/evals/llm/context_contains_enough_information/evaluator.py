from typing import List
from ..llm_evaluator import LlmEvaluator
from .examples import CONTEXT_CONTAINS_ENOUGH_INFORMATION_EXAMPLES
<<<<<<< HEAD
from athina.evals.eval_type import LlmEvalTypeId
=======
from ..eval_type import AthinaEvalTypeId
>>>>>>> f6c1c1e5
from athina.metrics.metric_type import MetricType


class ContextContainsEnoughInformation(LlmEvaluator):
    """
    This evaluator checks if the user's query can be answered using only the information in the context.
    """

    SYSTEM_MESSAGE_TEMPLATE = """
    You are an expert at evaluating whether a chatbot can answer a user's query using ONLY the information provided to you as context.
    You are not concerned with factual correctness or accuracy. You only care whether the context contains enough information to answer the user's query.
    """

    USER_MESSAGE_TEMPLATE = """
        Let's think step by step:

        1. Consider the following: 
        user's query: {query}.
        context: {context}.
        2. Determine if the chatbot can answer the user's query with nothing but the "context" information provided to you.
        3. Provide a brief explanation of why the context does or does not contain sufficient information, labeled as 'explanation', leading up to a verdict (Pass/Fail) labeled as 'result'.
        4. Return a JSON object in the following format: "result": 'result', "explanation": 'explanation'.

        Here's are some examples: 
        {examples}
    """

    def __init__(self, *args, **kwargs):
        super().__init__(*args, **kwargs)

    @property
    def name(self):
        return LlmEvalTypeId.CONTEXT_CONTAINS_ENOUGH_INFORMATION.value

    @property
    def display_name(self):
        return "Context Contains Enough Information"

    @property
<<<<<<< HEAD
    def metric_id(self) -> str:
        return MetricType.CONTEXT_SUFFICIENCY.value
=======
    def metric_ids(self) -> str:
        return [MetricType.PASSED.value]
>>>>>>> f6c1c1e5

    @property
    def default_model(self):
        return "gpt-4-1106-preview"

    @property
    def required_args(self):
        return {
            'query': str,
            'context': List[str]
        }

    @property
    def examples(self):
        return CONTEXT_CONTAINS_ENOUGH_INFORMATION_EXAMPLES

    def _user_message(
        self,
        query: str,
        context: str,
        **kwargs,
    ) -> str:
        return self.USER_MESSAGE_TEMPLATE.format(
            query=query,
            context='\n'.join(context),
            examples=self.examples,
        )<|MERGE_RESOLUTION|>--- conflicted
+++ resolved
@@ -1,11 +1,7 @@
 from typing import List
 from ..llm_evaluator import LlmEvaluator
 from .examples import CONTEXT_CONTAINS_ENOUGH_INFORMATION_EXAMPLES
-<<<<<<< HEAD
 from athina.evals.eval_type import LlmEvalTypeId
-=======
-from ..eval_type import AthinaEvalTypeId
->>>>>>> f6c1c1e5
 from athina.metrics.metric_type import MetricType
 
 
@@ -45,13 +41,8 @@
         return "Context Contains Enough Information"
 
     @property
-<<<<<<< HEAD
-    def metric_id(self) -> str:
-        return MetricType.CONTEXT_SUFFICIENCY.value
-=======
     def metric_ids(self) -> str:
         return [MetricType.PASSED.value]
->>>>>>> f6c1c1e5
 
     @property
     def default_model(self):
