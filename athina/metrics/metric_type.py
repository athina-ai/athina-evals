--- conflicted
+++ resolved
@@ -29,16 +29,12 @@
     PASSED = "passed"
     SIMILARITY_SCORE = "similarity_score"
 
-<<<<<<< HEAD
     # Conversation Metrics
     CONVERSATION_RESOLUTION = "conversation_resolution"
     CONVERSATION_COHERENCE = "conversation_coherence"
-=======
+
     # GUARDRAILS
     SENSIBLE_TEXT = "sensible_text"
-    # Conversation Metrics
-    CONVERSATION_RESOLUTION = "conversation_resolution"
->>>>>>> ef2b5baf
 
     @staticmethod
     def get_class(metric_type):
