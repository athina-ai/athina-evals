from enum import Enum
from .agreement_score import AgreementScore
from .hallucination_score import HallucinationScore
from .contradiction_score import ContradictionScore
from .passed import Passed

class MetricType(Enum):
    AGREEMENT_SCORE = 'agreement_score'
    HALLUCINATION_SCORE = 'hallucination_score'
    CONTRADICTION_SCORE = 'contradiction_score'
<<<<<<< HEAD
    CONTEXT_SUFFICIENCY = 'context_sufficiency'
    ANSWER_COMPLETENESS = 'answer_completeness'
    RESPONSE_FAITHFULNESS = 'response_faithfulness'
    RAGAS_CONTEXT_RELEVANCY = 'ragas_context_relevancy'
    FUNCTION_RESPONSE = 'function_response'
=======
    PASSED = 'passed'
>>>>>>> f6c1c1e5

    def get_class(self):
        if self == MetricType.AGREEMENT_SCORE:
            return AgreementScore
        elif self == MetricType.HALLUCINATION_SCORE:
            return HallucinationScore
        elif self == MetricType.CONTRADICTION_SCORE:
            return ContradictionScore
        elif self == MetricType.PASSED:
            return Passed
        else:
            raise NotImplementedError(f"Metric type {self} not implemented.")<|MERGE_RESOLUTION|>--- conflicted
+++ resolved
@@ -8,15 +8,7 @@
     AGREEMENT_SCORE = 'agreement_score'
     HALLUCINATION_SCORE = 'hallucination_score'
     CONTRADICTION_SCORE = 'contradiction_score'
-<<<<<<< HEAD
-    CONTEXT_SUFFICIENCY = 'context_sufficiency'
-    ANSWER_COMPLETENESS = 'answer_completeness'
-    RESPONSE_FAITHFULNESS = 'response_faithfulness'
-    RAGAS_CONTEXT_RELEVANCY = 'ragas_context_relevancy'
-    FUNCTION_RESPONSE = 'function_response'
-=======
     PASSED = 'passed'
->>>>>>> f6c1c1e5
 
     def get_class(self):
         if self == MetricType.AGREEMENT_SCORE:
