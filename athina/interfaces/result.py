import pandas as pd
from dataclasses import dataclass
from typing import TypedDict, List, Optional
from athina.interfaces.data import DataPoint


class EvalResultMetric(TypedDict):
    """
    Represents the LLM evaluation result metric.
    """

    id: str
    value: float


class EvalResult(TypedDict):
    """
    Represents the LLM evaluation result.
    """

    name: str
    display_name: str
    data: DataPoint
    failure: bool
    reason: str
    runtime: int
    model: str
<<<<<<< HEAD
    metric: Optional[EvalResultMetric]
=======
    metrics: List[LlmEvalResultMetric]
>>>>>>> f6c1c1e5

@dataclass
class BatchRunResult:
    """
    Represents the result of a batch run of LLM evaluation.
    """

    eval_request_id: str
    eval_results: List[EvalResult]

    def to_df(self):
        """
        Converts the batch run result to a Pandas DataFrame, including data and dynamic metrics.
        """
        pd.set_option('display.max_colwidth', 500)

        df_data = []
        for item in self.eval_results:
            # Start with dynamic fields from the 'data' dictionary
            entry = {key: value for key, value in item['data'].items()}

            # Add fixed fields
            entry.update({
                'display_name': item['display_name'],
                'failed': item['failure'],
                'grade_reason': item['reason'],
                'runtime': item['runtime'],
                'model': item['model']
            })

            # Add dynamic metrics
            for metric in item['metrics']:
                entry[metric['id']] = metric['value']

            df_data.append(entry)

        df = pd.DataFrame(df_data)
        return df

class EvalPerformanceReport(TypedDict):
    """
    Represents the performance metrics for an evaluation.
    """

    true_positives: int
    false_positives: int
    true_negatives: int
    false_negatives: int
    accuracy: float
    precision: float
    recall: float
    f1_score: float
    runtime: int
    dataset_size: int<|MERGE_RESOLUTION|>--- conflicted
+++ resolved
@@ -25,11 +25,7 @@
     reason: str
     runtime: int
     model: str
-<<<<<<< HEAD
     metric: Optional[EvalResultMetric]
-=======
-    metrics: List[LlmEvalResultMetric]
->>>>>>> f6c1c1e5
 
 @dataclass
 class BatchRunResult:
